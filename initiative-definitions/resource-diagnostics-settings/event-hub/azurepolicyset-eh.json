<<<<<<< HEAD
{
    "name": "resource-diagnostic-settings-eh-policySet",
	"properties": {
        "type": "Microsoft.Authorization/policySetDefinitions",
        "displayName": "Apply diagnostic settings for applicable resources - Event Hubs",
        "description": "This initiative configures application Azure resources to forward diagnostic logs and metrics to Event Hub.",
        "metadata": {
            "category": "Monitoring"
        },
        "parameters": {
            "resourceLocation": {
                "type": "string",
                "metadata": {
                    "displayName": "Resource Location",
                    "description": "Resource Location must be the same as the Event Hub",
                    "strongType": "location"
                }
            },
            "eventHubName": {
                "type": "string",
                "metadata": {
                    "displayName": "Event Hub Name",
                    "description": "Specify the name of the Event Hub"
                }
            },
            "eventHubAuthorizationRuleId": {
                "type": "string",
                "metadata": {
                    "displayName": "Event Hub Authorization Rule Id",
                    "description": "Specify Event Hub Authorization Rule Id"
                }
            }
        },
        "policyDefinitions": [
            {
                "policyDefinitionId": "{policyLocationResourceId1}/providers/Microsoft.Authorization/policyDefinitions/aa-diagnostic-settings-eh-policyDef",
                "parameters": {
                    "resourceLocation": {
                        "value": "[parameters('resourceLocation')]"
                    },
                    "eventHubName": {
                        "value": "[parameters('eventHubName')]"
                    },
                    "eventHubAuthorizationRuleId": {
                        "value": "[parameters('eventHubAuthorizationRuleId')]"
                    }
                }
            },
            {
                "policyDefinitionId": "{policyLocationResourceId1}/providers/Microsoft.Authorization/policyDefinitions/aadds-diagnostic-settings-eh-policyDef",
                "parameters": {
                    "resourceLocation": {
                        "value": "[parameters('resourceLocation')]"
                    },
                    "eventHubName": {
                        "value": "[parameters('eventHubName')]"
                    },
                    "eventHubAuthorizationRuleId": {
                        "value": "[parameters('eventHubAuthorizationRuleId')]"
                    }
                }
            },
            {
                "policyDefinitionId": "{policyLocationResourceId1}/providers/Microsoft.Authorization/policyDefinitions/aci-diagnostic-settings-eh-policyDef",
                "parameters": {
                    "resourceLocation": {
                        "value": "[parameters('resourceLocation')]"
                    },
                    "eventHubName": {
                        "value": "[parameters('eventHubName')]"
                    },
                    "eventHubAuthorizationRuleId": {
                        "value": "[parameters('eventHubAuthorizationRuleId')]"
                    }
                }
            },
            {
                "policyDefinitionId": "{policyLocationResourceId1}/providers/Microsoft.Authorization/policyDefinitions/acr-diagnostic-settings-eh-policyDef",
                "parameters": {
                    "resourceLocation": {
                        "value": "[parameters('resourceLocation')]"
                    },
                    "eventHubName": {
                        "value": "[parameters('eventHubName')]"
                    },
                    "eventHubAuthorizationRuleId": {
                        "value": "[parameters('eventHubAuthorizationRuleId')]"
                    }
                }
            },
            {
                "policyDefinitionId": "{policyLocationResourceId1}/providers/Microsoft.Authorization/policyDefinitions/aks-diagnostic-settings-eh-policyDef",
                "parameters": {
                    "resourceLocation": {
                        "value": "[parameters('resourceLocation')]"
                    },
                    "eventHubName": {
                        "value": "[parameters('eventHubName')]"
                    },
                    "eventHubAuthorizationRuleId": {
                        "value": "[parameters('eventHubAuthorizationRuleId')]"
                    }
                }
            },
            {
                "policyDefinitionId": "{policyLocationResourceId1}/providers/Microsoft.Authorization/policyDefinitions/analysisService-diagnostic-settings-eh-policyDef",
                "parameters": {
                    "resourceLocation": {
                        "value": "[parameters('resourceLocation')]"
                    },
                    "eventHubName": {
                        "value": "[parameters('eventHubName')]"
                    },
                    "eventHubAuthorizationRuleId": {
                        "value": "[parameters('eventHubAuthorizationRuleId')]"
                    }
                }
            },
            {
                "policyDefinitionId": "{policyLocationResourceId1}/providers/Microsoft.Authorization/policyDefinitions/ap-diagnostic-settings-eh-policyDef",
                "parameters": {
                    "resourceLocation": {
                        "value": "[parameters('resourceLocation')]"
                    },
                    "eventHubName": {
                        "value": "[parameters('eventHubName')]"
                    },
                    "eventHubAuthorizationRuleId": {
                        "value": "[parameters('eventHubAuthorizationRuleId')]"
                    }
                }
            },
            {
                "policyDefinitionId": "{policyLocationResourceId1}/providers/Microsoft.Authorization/policyDefinitions/apiMgmt-diagnostic-settings-eh-policyDef",
                "parameters": {
                    "resourceLocation": {
                        "value": "[parameters('resourceLocation')]"
                    },
                    "eventHubName": {
                        "value": "[parameters('eventHubName')]"
                    },
                    "eventHubAuthorizationRuleId": {
                        "value": "[parameters('eventHubAuthorizationRuleId')]"
                    }
                }
            },
            {
                "policyDefinitionId": "{policyLocationResourceId1}/providers/Microsoft.Authorization/policyDefinitions/appGw-diagnostic-settings-eh-policyDef",
                "parameters": {
                    "resourceLocation": {
                        "value": "[parameters('resourceLocation')]"
                    },
                    "eventHubName": {
                        "value": "[parameters('eventHubName')]"
                    },
                    "eventHubAuthorizationRuleId": {
                        "value": "[parameters('eventHubAuthorizationRuleId')]"
                    }
                }
            },
            {
                "policyDefinitionId": "{policyLocationResourceId1}/providers/Microsoft.Authorization/policyDefinitions/bastion-diagnostic-settings-eh-policyDef",
                "parameters": {
                    "resourceLocation": {
                        "value": "[parameters('resourceLocation')]"
                    },
                    "eventHubName": {
                        "value": "[parameters('eventHubName')]"
                    },
                    "eventHubAuthorizationRuleId": {
                        "value": "[parameters('eventHubAuthorizationRuleId')]"
                    }
                }
            },
            {
                "policyDefinitionId": "{policyLocationResourceId1}/providers/Microsoft.Authorization/policyDefinitions/batch-diagnostic-settings-eh-policyDef",
                "parameters": {
                    "resourceLocation": {
                        "value": "[parameters('resourceLocation')]"
                    },
                    "eventHubName": {
                        "value": "[parameters('eventHubName')]"
                    },
                    "eventHubAuthorizationRuleId": {
                        "value": "[parameters('eventHubAuthorizationRuleId')]"
                    }
                }
            },
            {
                "policyDefinitionId": "{policyLocationResourceId1}/providers/Microsoft.Authorization/policyDefinitions/cdnEndpoints-diagnostic-settings-eh-policyDef",
                "parameters": {
                    "resourceLocation": {
                        "value": "[parameters('resourceLocation')]"
                    },
                    "eventHubName": {
                        "value": "[parameters('eventHubName')]"
                    },
                    "eventHubAuthorizationRuleId": {
                        "value": "[parameters('eventHubAuthorizationRuleId')]"
                    }
                }
            },
            {
                "policyDefinitionId": "{policyLocationResourceId1}/providers/Microsoft.Authorization/policyDefinitions/cognitive-diagnostic-settings-eh-policyDef",
                "parameters": {
                    "resourceLocation": {
                        "value": "[parameters('resourceLocation')]"
                    },
                    "eventHubName": {
                        "value": "[parameters('eventHubName')]"
                    },
                    "eventHubAuthorizationRuleId": {
                        "value": "[parameters('eventHubAuthorizationRuleId')]"
                    }
                }
            },
            {
                "policyDefinitionId": "{policyLocationResourceId1}/providers/Microsoft.Authorization/policyDefinitions/cosmosDBs-diagnostic-settings-eh-policyDef",
                "parameters": {
                    "resourceLocation": {
                        "value": "[parameters('resourceLocation')]"
                    },
                    "eventHubName": {
                        "value": "[parameters('eventHubName')]"
                    },
                    "eventHubAuthorizationRuleId": {
                        "value": "[parameters('eventHubAuthorizationRuleId')]"
                    }
                }
            },
            {
                "policyDefinitionId": "{policyLocationResourceId1}/providers/Microsoft.Authorization/policyDefinitions/dataFactory-diagnostic-settings-eh-policyDef",
                "parameters": {
                    "resourceLocation": {
                        "value": "[parameters('resourceLocation')]"
                    },
                    "eventHubName": {
                        "value": "[parameters('eventHubName')]"
                    },
                    "eventHubAuthorizationRuleId": {
                        "value": "[parameters('eventHubAuthorizationRuleId')]"
                    }
                }
            },
            {
                "policyDefinitionId": "{policyLocationResourceId1}/providers/Microsoft.Authorization/policyDefinitions/dlanalytics-diagnostic-settings-eh-policyDef",
                "parameters": {
                    "resourceLocation": {
                        "value": "[parameters('resourceLocation')]"
                    },
                    "eventHubName": {
                        "value": "[parameters('eventHubName')]"
                    },
                    "eventHubAuthorizationRuleId": {
                        "value": "[parameters('eventHubAuthorizationRuleId')]"
                    }
                }
            },
            {
                "policyDefinitionId": "{policyLocationResourceId1}/providers/Microsoft.Authorization/policyDefinitions/dlstore-diagnostic-settings-eh-policyDef",
                "parameters": {
                    "resourceLocation": {
                        "value": "[parameters('resourceLocation')]"
                    },
                    "eventHubName": {
                        "value": "[parameters('eventHubName')]"
                    },
                    "eventHubAuthorizationRuleId": {
                        "value": "[parameters('eventHubAuthorizationRuleId')]"
                    }
                }
            },
            {
                "policyDefinitionId": "{policyLocationResourceId1}/providers/Microsoft.Authorization/policyDefinitions/eventGridSub-diagnostic-settings-eh-policyDef",
                "parameters": {
                    "resourceLocation": {
                        "value": "[parameters('resourceLocation')]"
                    },
                    "eventHubName": {
                        "value": "[parameters('eventHubName')]"
                    },
                    "eventHubAuthorizationRuleId": {
                        "value": "[parameters('eventHubAuthorizationRuleId')]"
                    }
                }
            },
            {
                "policyDefinitionId": "{policyLocationResourceId1}/providers/Microsoft.Authorization/policyDefinitions/eventGridTopic-diagnostic-settings-eh-policyDef",
                "parameters": {
                    "resourceLocation": {
                        "value": "[parameters('resourceLocation')]"
                    },
                    "eventHubName": {
                        "value": "[parameters('eventHubName')]"
                    },
                    "eventHubAuthorizationRuleId": {
                        "value": "[parameters('eventHubAuthorizationRuleId')]"
                    }
                }
            },
            {
                "policyDefinitionId": "{policyLocationResourceId1}/providers/Microsoft.Authorization/policyDefinitions/eventHub-diagnostic-settings-eh-policyDef",
                "parameters": {
                    "resourceLocation": {
                        "value": "[parameters('resourceLocation')]"
                    },
                    "eventHubName": {
                        "value": "[parameters('eventHubName')]"
                    },
                    "eventHubAuthorizationRuleId": {
                        "value": "[parameters('eventHubAuthorizationRuleId')]"
                    }
                }
            },
            {
                "policyDefinitionId": "{policyLocationResourceId1}/providers/Microsoft.Authorization/policyDefinitions/expressRoutes-diagnostic-settings-eh-policyDef",
                "parameters": {
                    "resourceLocation": {
                        "value": "[parameters('resourceLocation')]"
                    },
                    "eventHubName": {
                        "value": "[parameters('eventHubName')]"
                    },
                    "eventHubAuthorizationRuleId": {
                        "value": "[parameters('eventHubAuthorizationRuleId')]"
                    }
                }
            },
            {
                "policyDefinitionId": "{policyLocationResourceId1}/providers/Microsoft.Authorization/policyDefinitions/firewall-diagnostic-settings-eh-policyDef",
                "parameters": {
                    "resourceLocation": {
                        "value": "[parameters('resourceLocation')]"
                    },
                    "eventHubName": {
                        "value": "[parameters('eventHubName')]"
                    },
                    "eventHubAuthorizationRuleId": {
                        "value": "[parameters('eventHubAuthorizationRuleId')]"
                    }
                }
            },
            {
                "policyDefinitionId": "{policyLocationResourceId1}/providers/Microsoft.Authorization/policyDefinitions/hdInsight-diagnostic-settings-eh-policyDef",
                "parameters": {
                    "resourceLocation": {
                        "value": "[parameters('resourceLocation')]"
                    },
                    "eventHubName": {
                        "value": "[parameters('eventHubName')]"
                    },
                    "eventHubAuthorizationRuleId": {
                        "value": "[parameters('eventHubAuthorizationRuleId')]"
                    }
                }
            },
            {
                "policyDefinitionId": "{policyLocationResourceId1}/providers/Microsoft.Authorization/policyDefinitions/iotHub-diagnostic-settings-eh-policyDef",
                "parameters": {
                    "resourceLocation": {
                        "value": "[parameters('resourceLocation')]"
                    },
                    "eventHubName": {
                        "value": "[parameters('eventHubName')]"
                    },
                    "eventHubAuthorizationRuleId": {
                        "value": "[parameters('eventHubAuthorizationRuleId')]"
                    }
                }
            },
            {
                "policyDefinitionId": "{policyLocationResourceId1}/providers/Microsoft.Authorization/policyDefinitions/kv-diagnostic-settings-eh-policyDef",
                "parameters": {
                    "resourceLocation": {
                        "value": "[parameters('resourceLocation')]"
                    },
                    "eventHubName": {
                        "value": "[parameters('eventHubName')]"
                    },
                    "eventHubAuthorizationRuleId": {
                        "value": "[parameters('eventHubAuthorizationRuleId')]"
                    }
                }
            },
            {
                "policyDefinitionId": "{policyLocationResourceId1}/providers/Microsoft.Authorization/policyDefinitions/lb-diagnostic-settings-eh-policyDef",
                "parameters": {
                    "resourceLocation": {
                        "value": "[parameters('resourceLocation')]"
                    },
                    "eventHubName": {
                        "value": "[parameters('eventHubName')]"
                    },
                    "eventHubAuthorizationRuleId": {
                        "value": "[parameters('eventHubAuthorizationRuleId')]"
                    }
                }
            },
            {
                "policyDefinitionId": "{policyLocationResourceId1}/providers/Microsoft.Authorization/policyDefinitions/logicApps-integrationAccounts-diagnostic-settings-eh-policyDef",
                "parameters": {
                    "resourceLocation": {
                        "value": "[parameters('resourceLocation')]"
                    },
                    "eventHubName": {
                        "value": "[parameters('eventHubName')]"
                    },
                    "eventHubAuthorizationRuleId": {
                        "value": "[parameters('eventHubAuthorizationRuleId')]"
                    }
                }
            },
            {
                "policyDefinitionId": "{policyLocationResourceId1}/providers/Microsoft.Authorization/policyDefinitions/logicApps-workflow-diagnostic-settings-eh-policyDef",
                "parameters": {
                    "resourceLocation": {
                        "value": "[parameters('resourceLocation')]"
                    },
                    "eventHubName": {
                        "value": "[parameters('eventHubName')]"
                    },
                    "eventHubAuthorizationRuleId": {
                        "value": "[parameters('eventHubAuthorizationRuleId')]"
                    }
                }
            },
            {
                "policyDefinitionId": "{policyLocationResourceId1}/providers/Microsoft.Authorization/policyDefinitions/mySQL-diagnostic-settings-eh-policyDef",
                "parameters": {
                    "resourceLocation": {
                        "value": "[parameters('resourceLocation')]"
                    },
                    "eventHubName": {
                        "value": "[parameters('eventHubName')]"
                    },
                    "eventHubAuthorizationRuleId": {
                        "value": "[parameters('eventHubAuthorizationRuleId')]"
                    }
                }
            },
            {
                "policyDefinitionId": "{policyLocationResourceId1}/providers/Microsoft.Authorization/policyDefinitions/nic-diagnostic-settings-eh-policyDef",
                "parameters": {
                    "resourceLocation": {
                        "value": "[parameters('resourceLocation')]"
                    },
                    "eventHubName": {
                        "value": "[parameters('eventHubName')]"
                    },
                    "eventHubAuthorizationRuleId": {
                        "value": "[parameters('eventHubAuthorizationRuleId')]"
                    }
                }
            },
            {
                "policyDefinitionId": "{policyLocationResourceId1}/providers/Microsoft.Authorization/policyDefinitions/nsg-diagnostic-settings-eh-policyDef",
                "parameters": {
                    "resourceLocation": {
                        "value": "[parameters('resourceLocation')]"
                    },
                    "eventHubName": {
                        "value": "[parameters('eventHubName')]"
                    },
                    "eventHubAuthorizationRuleId": {
                        "value": "[parameters('eventHubAuthorizationRuleId')]"
                    }
                }
            },
            {
                "policyDefinitionId": "{policyLocationResourceId1}/providers/Microsoft.Authorization/policyDefinitions/pip-diagnostic-settings-eh-policyDef",
                "parameters": {
                    "resourceLocation": {
                        "value": "[parameters('resourceLocation')]"
                    },
                    "eventHubName": {
                        "value": "[parameters('eventHubName')]"
                    },
                    "eventHubAuthorizationRuleId": {
                        "value": "[parameters('eventHubAuthorizationRuleId')]"
                    }
                }
            },
            {
                "policyDefinitionId": "{policyLocationResourceId1}/providers/Microsoft.Authorization/policyDefinitions/postgreSQL-diagnostic-settings-eh-policyDef",
                "parameters": {
                    "resourceLocation": {
                        "value": "[parameters('resourceLocation')]"
                    },
                    "eventHubName": {
                        "value": "[parameters('eventHubName')]"
                    },
                    "eventHubAuthorizationRuleId": {
                        "value": "[parameters('eventHubAuthorizationRuleId')]"
                    }
                }
            },
            {
                "policyDefinitionId": "{policyLocationResourceId1}/providers/Microsoft.Authorization/policyDefinitions/powerBIEmbedded-diagnostic-settings-eh-policyDef",
                "parameters": {
                    "resourceLocation": {
                        "value": "[parameters('resourceLocation')]"
                    },
                    "eventHubName": {
                        "value": "[parameters('eventHubName')]"
                    },
                    "eventHubAuthorizationRuleId": {
                        "value": "[parameters('eventHubAuthorizationRuleId')]"
                    }
                }
            },
            {
                "policyDefinitionId": "{policyLocationResourceId1}/providers/Microsoft.Authorization/policyDefinitions/recoveryVault-diagnostic-settings-eh-policyDef",
                "parameters": {
                    "resourceLocation": {
                        "value": "[parameters('resourceLocation')]"
                    },
                    "eventHubName": {
                        "value": "[parameters('eventHubName')]"
                    },
                    "eventHubAuthorizationRuleId": {
                        "value": "[parameters('eventHubAuthorizationRuleId')]"
                    }
                }
            },
            {
                "policyDefinitionId": "{policyLocationResourceId1}/providers/Microsoft.Authorization/policyDefinitions/redisCache-diagnostic-settings-eh-policyDef",
                "parameters": {
                    "resourceLocation": {
                        "value": "[parameters('resourceLocation')]"
                    },
                    "eventHubName": {
                        "value": "[parameters('eventHubName')]"
                    },
                    "eventHubAuthorizationRuleId": {
                        "value": "[parameters('eventHubAuthorizationRuleId')]"
                    }
                }
            },
            {
                "policyDefinitionId": "{policyLocationResourceId1}/providers/Microsoft.Authorization/policyDefinitions/relay-diagnostic-settings-eh-policyDef",
                "parameters": {
                    "resourceLocation": {
                        "value": "[parameters('resourceLocation')]"
                    },
                    "eventHubName": {
                        "value": "[parameters('eventHubName')]"
                    },
                    "eventHubAuthorizationRuleId": {
                        "value": "[parameters('eventHubAuthorizationRuleId')]"
                    }
                }
            },
            {
                "policyDefinitionId": "{policyLocationResourceId1}/providers/Microsoft.Authorization/policyDefinitions/searchServices-diagnostic-settings-eh-policyDef",
                "parameters": {
                    "resourceLocation": {
                        "value": "[parameters('resourceLocation')]"
                    },
                    "eventHubName": {
                        "value": "[parameters('eventHubName')]"
                    },
                    "eventHubAuthorizationRuleId": {
                        "value": "[parameters('eventHubAuthorizationRuleId')]"
                    }
                }
            },
            {
                "policyDefinitionId": "{policyLocationResourceId1}/providers/Microsoft.Authorization/policyDefinitions/serviceBus-diagnostic-settings-eh-policyDef",
                "parameters": {
                    "resourceLocation": {
                        "value": "[parameters('resourceLocation')]"
                    },
                    "eventHubName": {
                        "value": "[parameters('eventHubName')]"
                    },
                    "eventHubAuthorizationRuleId": {
                        "value": "[parameters('eventHubAuthorizationRuleId')]"
                    }
                }
            },
            {
                "policyDefinitionId": "{policyLocationResourceId1}/providers/Microsoft.Authorization/policyDefinitions/signalR-diagnostic-settings-eh-policyDef",
                "parameters": {
                    "resourceLocation": {
                        "value": "[parameters('resourceLocation')]"
                    },
                    "eventHubName": {
                        "value": "[parameters('eventHubName')]"
                    },
                    "eventHubAuthorizationRuleId": {
                        "value": "[parameters('eventHubAuthorizationRuleId')]"
                    }
                }
            },
            {
                "policyDefinitionId": "{policyLocationResourceId1}/providers/Microsoft.Authorization/policyDefinitions/sql-mi-diagnostic-settings-eh-policyDef",
                "parameters": {
                    "resourceLocation": {
                        "value": "[parameters('resourceLocation')]"
                    },
                    "eventHubName": {
                        "value": "[parameters('eventHubName')]"
                    },
                    "eventHubAuthorizationRuleId": {
                        "value": "[parameters('eventHubAuthorizationRuleId')]"
                    }
                }
            },
            {
                "policyDefinitionId": "{policyLocationResourceId1}/providers/Microsoft.Authorization/policyDefinitions/sqlDBs-diagnostic-settings-eh-policyDef",
                "parameters": {
                    "resourceLocation": {
                        "value": "[parameters('resourceLocation')]"
                    },
                    "eventHubName": {
                        "value": "[parameters('eventHubName')]"
                    },
                    "eventHubAuthorizationRuleId": {
                        "value": "[parameters('eventHubAuthorizationRuleId')]"
                    }
                }
            },
            {
                "policyDefinitionId": "{policyLocationResourceId1}/providers/Microsoft.Authorization/policyDefinitions/sqlElasticPools-diagnostic-settings-eh-policyDef",
                "parameters": {
                    "resourceLocation": {
                        "value": "[parameters('resourceLocation')]"
                    },
                    "eventHubName": {
                        "value": "[parameters('eventHubName')]"
                    },
                    "eventHubAuthorizationRuleId": {
                        "value": "[parameters('eventHubAuthorizationRuleId')]"
                    }
                }
            },
            {
                "policyDefinitionId": "{policyLocationResourceId1}/providers/Microsoft.Authorization/policyDefinitions/streamAnalytics-diagnostic-settings-eh-policyDef",
                "parameters": {
                    "resourceLocation": {
                        "value": "[parameters('resourceLocation')]"
                    },
                    "eventHubName": {
                        "value": "[parameters('eventHubName')]"
                    },
                    "eventHubAuthorizationRuleId": {
                        "value": "[parameters('eventHubAuthorizationRuleId')]"
                    }
                }
            },
            {
                "policyDefinitionId": "{policyLocationResourceId1}/providers/Microsoft.Authorization/policyDefinitions/timeSeriesInsights-diagnostic-settings-eh-policyDef",
                "parameters": {
                    "resourceLocation": {
                        "value": "[parameters('resourceLocation')]"
                    },
                    "eventHubName": {
                        "value": "[parameters('eventHubName')]"
                    },
                    "eventHubAuthorizationRuleId": {
                        "value": "[parameters('eventHubAuthorizationRuleId')]"
                    }
                }
            },
            {
                "policyDefinitionId": "{policyLocationResourceId1}/providers/Microsoft.Authorization/policyDefinitions/trafficManager-diagnostic-settings-eh-policyDef",
                "parameters": {
                    "resourceLocation": {
                        "value": "[parameters('resourceLocation')]"
                    },
                    "eventHubName": {
                        "value": "[parameters('eventHubName')]"
                    },
                    "eventHubAuthorizationRuleId": {
                        "value": "[parameters('eventHubAuthorizationRuleId')]"
                    }
                }
            },
            {
                "policyDefinitionId": "{policyLocationResourceId1}/providers/Microsoft.Authorization/policyDefinitions/vnet-diagnostic-settings-eh-policyDef",
                "parameters": {
                    "resourceLocation": {
                        "value": "[parameters('resourceLocation')]"
                    },
                    "eventHubName": {
                        "value": "[parameters('eventHubName')]"
                    },
                    "eventHubAuthorizationRuleId": {
                        "value": "[parameters('eventHubAuthorizationRuleId')]"
                    }
                }
            },
            {
                "policyDefinitionId": "{policyLocationResourceId1}/providers/Microsoft.Authorization/policyDefinitions/vnetGW-diagnostic-settings-eh-policyDef",
                "parameters": {
                    "resourceLocation": {
                        "value": "[parameters('resourceLocation')]"
                    },
                    "eventHubName": {
                        "value": "[parameters('eventHubName')]"
                    },
                    "eventHubAuthorizationRuleId": {
                        "value": "[parameters('eventHubAuthorizationRuleId')]"
                    }
                }
            },
            {
                "policyDefinitionId": "{policyLocationResourceId1}/providers/Microsoft.Authorization/policyDefinitions/webServerFarm-diagnostic-settings-eh-policyDef",
                "parameters": {
                    "resourceLocation": {
                        "value": "[parameters('resourceLocation')]"
                    },
                    "eventHubName": {
                        "value": "[parameters('eventHubName')]"
                    },
                    "eventHubAuthorizationRuleId": {
                        "value": "[parameters('eventHubAuthorizationRuleId')]"
                    }
                }
            }
        ]
    }
=======
{
    "name": "resource-diagnostic-settings-eh-policySet",
	"properties": {
        "type": "Microsoft.Authorization/policySetDefinitions",
        "displayName": "Apply diagnostic settings for applicable resources - Event Hubs",
        "description": "This initiative configures application Azure resources to forward diagnostic logs and metrics to Event Hub.",
        "metadata": {
            "category": "Monitoring"
        },
"parameters": {
            "diagnosticsSettingNameToUse": {
            "type": "string",
                "metadata": {
                    "displayName": "Setting name",
                    "description": "Name of the policy for the diagnostics settings."
                }            
            },
            "resourceLocation": {                "type": "string",
                "metadata": {
                    "displayName": "Resource Location",
                    "description": "Resource Location must be the same as the Event Hub",
                    "strongType": "location"
                }
            },
            "eventHubName": {
                "type": "string",
                "metadata": {
                    "displayName": "Event Hub Name",
                    "description": "Specify the name of the Event Hub"
                }
            },
            "eventHubAuthorizationRuleId": {
                "type": "string",
                "metadata": {
                    "displayName": "Event Hub Authorization Rule Id",
                    "description": "Specify Event Hub Authorization Rule Id"
                }
            }
        },
        "policyDefinitions": [
            {
                "policyDefinitionId": "{policyLocationResourceId1}/providers/Microsoft.Authorization/policyDefinitions/aa-diagnostic-settings-eh-policyDef",
                "parameters": {
                    "resourceLocation": {
                        "value": "[parameters('resourceLocation')]"
                    },
                    "eventHubName": {
                        "value": "[parameters('eventHubName')]"
                    },
                    "eventHubAuthorizationRuleId": {
                        "value": "[parameters('eventHubAuthorizationRuleId')]"
                    }
                }
            },
            {
                "policyDefinitionId": "{policyLocationResourceId1}/providers/Microsoft.Authorization/policyDefinitions/aci-diagnostic-settings-eh-policyDef",
                "parameters": {
                    "resourceLocation": {
                        "value": "[parameters('resourceLocation')]"
                    },
                    "eventHubName": {
                        "value": "[parameters('eventHubName')]"
                    },
                    "eventHubAuthorizationRuleId": {
                        "value": "[parameters('eventHubAuthorizationRuleId')]"
                    }
                }
            },
            {
                "policyDefinitionId": "{policyLocationResourceId1}/providers/Microsoft.Authorization/policyDefinitions/acr-diagnostic-settings-eh-policyDef",
                "parameters": {
                    "resourceLocation": {
                        "value": "[parameters('resourceLocation')]"
                    },
                    "eventHubName": {
                        "value": "[parameters('eventHubName')]"
                    },
                    "eventHubAuthorizationRuleId": {
                        "value": "[parameters('eventHubAuthorizationRuleId')]"
                    }
                }
            },
            {
                "policyDefinitionId": "{policyLocationResourceId1}/providers/Microsoft.Authorization/policyDefinitions/aks-diagnostic-settings-eh-policyDef",
                "parameters": {
                    "resourceLocation": {
                        "value": "[parameters('resourceLocation')]"
                    },
                    "eventHubName": {
                        "value": "[parameters('eventHubName')]"
                    },
                    "eventHubAuthorizationRuleId": {
                        "value": "[parameters('eventHubAuthorizationRuleId')]"
                    }
                }
            },
            {
                "policyDefinitionId": "{policyLocationResourceId1}/providers/Microsoft.Authorization/policyDefinitions/analysisService-diagnostic-settings-eh-policyDef",
                "parameters": {
                    "resourceLocation": {
                        "value": "[parameters('resourceLocation')]"
                    },
                    "eventHubName": {
                        "value": "[parameters('eventHubName')]"
                    },
                    "eventHubAuthorizationRuleId": {
                        "value": "[parameters('eventHubAuthorizationRuleId')]"
                    }
                }
            },
            {
                "policyDefinitionId": "{policyLocationResourceId1}/providers/Microsoft.Authorization/policyDefinitions/apiMgmt-diagnostic-settings-eh-policyDef",
                "parameters": {
                    "resourceLocation": {
                        "value": "[parameters('resourceLocation')]"
                    },
                    "eventHubName": {
                        "value": "[parameters('eventHubName')]"
                    },
                    "eventHubAuthorizationRuleId": {
                        "value": "[parameters('eventHubAuthorizationRuleId')]"
                    }
                }
            },
            {
                "policyDefinitionId": "{policyLocationResourceId1}/providers/Microsoft.Authorization/policyDefinitions/appGw-diagnostic-settings-eh-policyDef",
                "parameters": {
                    "resourceLocation": {
                        "value": "[parameters('resourceLocation')]"
                    },
                    "eventHubName": {
                        "value": "[parameters('eventHubName')]"
                    },
                    "eventHubAuthorizationRuleId": {
                        "value": "[parameters('eventHubAuthorizationRuleId')]"
                    }
                }
            },
            {
                "policyDefinitionId": "{policyLocationResourceId1}/providers/Microsoft.Authorization/policyDefinitions/batch-diagnostic-settings-eh-policyDef",
                "parameters": {
                    "resourceLocation": {
                        "value": "[parameters('resourceLocation')]"
                    },
                    "eventHubName": {
                        "value": "[parameters('eventHubName')]"
                    },
                    "eventHubAuthorizationRuleId": {
                        "value": "[parameters('eventHubAuthorizationRuleId')]"
                    }
                }
            },
            {
                "policyDefinitionId": "{policyLocationResourceId1}/providers/Microsoft.Authorization/policyDefinitions/cdnEndpoints-diagnostic-settings-eh-policyDef",
                "parameters": {
                    "resourceLocation": {
                        "value": "[parameters('resourceLocation')]"
                    },
                    "eventHubName": {
                        "value": "[parameters('eventHubName')]"
                    },
                    "eventHubAuthorizationRuleId": {
                        "value": "[parameters('eventHubAuthorizationRuleId')]"
                    }
                }
            },
            {
                "policyDefinitionId": "{policyLocationResourceId1}/providers/Microsoft.Authorization/policyDefinitions/cognitive-diagnostic-settings-eh-policyDef",
                "parameters": {
                    "resourceLocation": {
                        "value": "[parameters('resourceLocation')]"
                    },
                    "eventHubName": {
                        "value": "[parameters('eventHubName')]"
                    },
                    "eventHubAuthorizationRuleId": {
                        "value": "[parameters('eventHubAuthorizationRuleId')]"
                    }
                }
            },
            {
                "policyDefinitionId": "{policyLocationResourceId1}/providers/Microsoft.Authorization/policyDefinitions/cosmosDBs-diagnostic-settings-eh-policyDef",
                "parameters": {
                    "resourceLocation": {
                        "value": "[parameters('resourceLocation')]"
                    },
                    "eventHubName": {
                        "value": "[parameters('eventHubName')]"
                    },
                    "eventHubAuthorizationRuleId": {
                        "value": "[parameters('eventHubAuthorizationRuleId')]"
                    }
                }
            },
            {
                "policyDefinitionId": "{policyLocationResourceId1}/providers/Microsoft.Authorization/policyDefinitions/dataFactory-diagnostic-settings-eh-policyDef",
                "parameters": {
                    "resourceLocation": {
                        "value": "[parameters('resourceLocation')]"
                    },
                    "eventHubName": {
                        "value": "[parameters('eventHubName')]"
                    },
                    "eventHubAuthorizationRuleId": {
                        "value": "[parameters('eventHubAuthorizationRuleId')]"
                    }
                }
            },
            {
                "policyDefinitionId": "{policyLocationResourceId1}/providers/Microsoft.Authorization/policyDefinitions/dlanalytics-diagnostic-settings-eh-policyDef",
                "parameters": {
                    "resourceLocation": {
                        "value": "[parameters('resourceLocation')]"
                    },
                    "eventHubName": {
                        "value": "[parameters('eventHubName')]"
                    },
                    "eventHubAuthorizationRuleId": {
                        "value": "[parameters('eventHubAuthorizationRuleId')]"
                    }
                }
            },
            {
                "policyDefinitionId": "{policyLocationResourceId1}/providers/Microsoft.Authorization/policyDefinitions/dlstore-diagnostic-settings-eh-policyDef",
                "parameters": {
                    "resourceLocation": {
                        "value": "[parameters('resourceLocation')]"
                    },
                    "eventHubName": {
                        "value": "[parameters('eventHubName')]"
                    },
                    "eventHubAuthorizationRuleId": {
                        "value": "[parameters('eventHubAuthorizationRuleId')]"
                    }
                }
            },
            {
                "policyDefinitionId": "{policyLocationResourceId1}/providers/Microsoft.Authorization/policyDefinitions/eventGridSub-diagnostic-settings-eh-policyDef",
                "parameters": {
                    "resourceLocation": {
                        "value": "[parameters('resourceLocation')]"
                    },
                    "eventHubName": {
                        "value": "[parameters('eventHubName')]"
                    },
                    "eventHubAuthorizationRuleId": {
                        "value": "[parameters('eventHubAuthorizationRuleId')]"
                    }
                }
            },
            {
                "policyDefinitionId": "{policyLocationResourceId1}/providers/Microsoft.Authorization/policyDefinitions/eventGridTopic-diagnostic-settings-eh-policyDef",
                "parameters": {
                    "resourceLocation": {
                        "value": "[parameters('resourceLocation')]"
                    },
                    "eventHubName": {
                        "value": "[parameters('eventHubName')]"
                    },
                    "eventHubAuthorizationRuleId": {
                        "value": "[parameters('eventHubAuthorizationRuleId')]"
                    }
                }
            },
            {
                "policyDefinitionId": "{policyLocationResourceId1}/providers/Microsoft.Authorization/policyDefinitions/eventHub-diagnostic-settings-eh-policyDef",
                "parameters": {
                    "resourceLocation": {
                        "value": "[parameters('resourceLocation')]"
                    },
                    "eventHubName": {
                        "value": "[parameters('eventHubName')]"
                    },
                    "eventHubAuthorizationRuleId": {
                        "value": "[parameters('eventHubAuthorizationRuleId')]"
                    }
                }
            },
            {
                "policyDefinitionId": "{policyLocationResourceId1}/providers/Microsoft.Authorization/policyDefinitions/expressRoutes-diagnostic-settings-eh-policyDef",
                "parameters": {
                    "resourceLocation": {
                        "value": "[parameters('resourceLocation')]"
                    },
                    "eventHubName": {
                        "value": "[parameters('eventHubName')]"
                    },
                    "eventHubAuthorizationRuleId": {
                        "value": "[parameters('eventHubAuthorizationRuleId')]"
                    }
                }
            },
            {
                "policyDefinitionId": "{policyLocationResourceId1}/providers/Microsoft.Authorization/policyDefinitions/firewall-diagnostic-settings-eh-policyDef",
                "parameters": {
                    "resourceLocation": {
                        "value": "[parameters('resourceLocation')]"
                    },
                    "eventHubName": {
                        "value": "[parameters('eventHubName')]"
                    },
                    "eventHubAuthorizationRuleId": {
                        "value": "[parameters('eventHubAuthorizationRuleId')]"
                    }
                }
            },
            {
                "policyDefinitionId": "{policyLocationResourceId1}/providers/Microsoft.Authorization/policyDefinitions/hdInsight-diagnostic-settings-eh-policyDef",
                "parameters": {
                    "resourceLocation": {
                        "value": "[parameters('resourceLocation')]"
                    },
                    "eventHubName": {
                        "value": "[parameters('eventHubName')]"
                    },
                    "eventHubAuthorizationRuleId": {
                        "value": "[parameters('eventHubAuthorizationRuleId')]"
                    }
                }
            },
            {
                "policyDefinitionId": "{policyLocationResourceId1}/providers/Microsoft.Authorization/policyDefinitions/iotHub-diagnostic-settings-eh-policyDef",
                "parameters": {
                    "resourceLocation": {
                        "value": "[parameters('resourceLocation')]"
                    },
                    "eventHubName": {
                        "value": "[parameters('eventHubName')]"
                    },
                    "eventHubAuthorizationRuleId": {
                        "value": "[parameters('eventHubAuthorizationRuleId')]"
                    }
                }
            },
            {
                "policyDefinitionId": "{policyLocationResourceId1}/providers/Microsoft.Authorization/policyDefinitions/kv-diagnostic-settings-eh-policyDef",
                "parameters": {
                    "resourceLocation": {
                        "value": "[parameters('resourceLocation')]"
                    },
                    "eventHubName": {
                        "value": "[parameters('eventHubName')]"
                    },
                    "eventHubAuthorizationRuleId": {
                        "value": "[parameters('eventHubAuthorizationRuleId')]"
                    }
                }
            },
            {
                "policyDefinitionId": "{policyLocationResourceId1}/providers/Microsoft.Authorization/policyDefinitions/lb-diagnostic-settings-eh-policyDef",
                "parameters": {
                    "resourceLocation": {
                        "value": "[parameters('resourceLocation')]"
                    },
                    "eventHubName": {
                        "value": "[parameters('eventHubName')]"
                    },
                    "eventHubAuthorizationRuleId": {
                        "value": "[parameters('eventHubAuthorizationRuleId')]"
                    }
                }
            },
            {
                "policyDefinitionId": "{policyLocationResourceId1}/providers/Microsoft.Authorization/policyDefinitions/logicApps-integrationAccounts-diagnostic-settings-eh-policyDef",
                "parameters": {
                    "resourceLocation": {
                        "value": "[parameters('resourceLocation')]"
                    },
                    "eventHubName": {
                        "value": "[parameters('eventHubName')]"
                    },
                    "eventHubAuthorizationRuleId": {
                        "value": "[parameters('eventHubAuthorizationRuleId')]"
                    }
                }
            },
            {
                "policyDefinitionId": "{policyLocationResourceId1}/providers/Microsoft.Authorization/policyDefinitions/logicApps-workflow-diagnostic-settings-eh-policyDef",
                "parameters": {
                    "resourceLocation": {
                        "value": "[parameters('resourceLocation')]"
                    },
                    "eventHubName": {
                        "value": "[parameters('eventHubName')]"
                    },
                    "eventHubAuthorizationRuleId": {
                        "value": "[parameters('eventHubAuthorizationRuleId')]"
                    }
                }
            },
            {
                "policyDefinitionId": "{policyLocationResourceId1}/providers/Microsoft.Authorization/policyDefinitions/mySQL-diagnostic-settings-eh-policyDef",
                "parameters": {
                    "resourceLocation": {
                        "value": "[parameters('resourceLocation')]"
                    },
                    "eventHubName": {
                        "value": "[parameters('eventHubName')]"
                    },
                    "eventHubAuthorizationRuleId": {
                        "value": "[parameters('eventHubAuthorizationRuleId')]"
                    }
                }
            },
            {
                "policyDefinitionId": "{policyLocationResourceId1}/providers/Microsoft.Authorization/policyDefinitions/nic-diagnostic-settings-eh-policyDef",
                "parameters": {
                    "resourceLocation": {
                        "value": "[parameters('resourceLocation')]"
                    },
                    "eventHubName": {
                        "value": "[parameters('eventHubName')]"
                    },
                    "eventHubAuthorizationRuleId": {
                        "value": "[parameters('eventHubAuthorizationRuleId')]"
                    }
                }
            },
            {
                "policyDefinitionId": "{policyLocationResourceId1}/providers/Microsoft.Authorization/policyDefinitions/nsg-diagnostic-settings-eh-policyDef",
                "parameters": {
                    "resourceLocation": {
                        "value": "[parameters('resourceLocation')]"
                    },
                    "eventHubName": {
                        "value": "[parameters('eventHubName')]"
                    },
                    "eventHubAuthorizationRuleId": {
                        "value": "[parameters('eventHubAuthorizationRuleId')]"
                    }
                }
            },
            {
                "policyDefinitionId": "{policyLocationResourceId1}/providers/Microsoft.Authorization/policyDefinitions/pip-diagnostic-settings-eh-policyDef",
                "parameters": {
                    "resourceLocation": {
                        "value": "[parameters('resourceLocation')]"
                    },
                    "eventHubName": {
                        "value": "[parameters('eventHubName')]"
                    },
                    "eventHubAuthorizationRuleId": {
                        "value": "[parameters('eventHubAuthorizationRuleId')]"
                    }
                }
            },
            {
                "policyDefinitionId": "{policyLocationResourceId1}/providers/Microsoft.Authorization/policyDefinitions/postgreSQL-diagnostic-settings-eh-policyDef",
                "parameters": {
                    "resourceLocation": {
                        "value": "[parameters('resourceLocation')]"
                    },
                    "eventHubName": {
                        "value": "[parameters('eventHubName')]"
                    },
                    "eventHubAuthorizationRuleId": {
                        "value": "[parameters('eventHubAuthorizationRuleId')]"
                    }
                }
            },
            {
                "policyDefinitionId": "{policyLocationResourceId1}/providers/Microsoft.Authorization/policyDefinitions/powerBIEmbedded-diagnostic-settings-eh-policyDef",
                "parameters": {
                    "resourceLocation": {
                        "value": "[parameters('resourceLocation')]"
                    },
                    "eventHubName": {
                        "value": "[parameters('eventHubName')]"
                    },
                    "eventHubAuthorizationRuleId": {
                        "value": "[parameters('eventHubAuthorizationRuleId')]"
                    }
                }
            },
            {
                "policyDefinitionId": "{policyLocationResourceId1}/providers/Microsoft.Authorization/policyDefinitions/recoveryVault-diagnostic-settings-eh-policyDef",
                "parameters": {
                    "resourceLocation": {
                        "value": "[parameters('resourceLocation')]"
                    },
                    "eventHubName": {
                        "value": "[parameters('eventHubName')]"
                    },
                    "eventHubAuthorizationRuleId": {
                        "value": "[parameters('eventHubAuthorizationRuleId')]"
                    }
                }
            },
            {
                "policyDefinitionId": "{policyLocationResourceId1}/providers/Microsoft.Authorization/policyDefinitions/redisCache-diagnostic-settings-eh-policyDef",
                "parameters": {
                    "resourceLocation": {
                        "value": "[parameters('resourceLocation')]"
                    },
                    "eventHubName": {
                        "value": "[parameters('eventHubName')]"
                    },
                    "eventHubAuthorizationRuleId": {
                        "value": "[parameters('eventHubAuthorizationRuleId')]"
                    }
                }
            },
            {
                "policyDefinitionId": "{policyLocationResourceId1}/providers/Microsoft.Authorization/policyDefinitions/relay-diagnostic-settings-eh-policyDef",
                "parameters": {
                    "resourceLocation": {
                        "value": "[parameters('resourceLocation')]"
                    },
                    "eventHubName": {
                        "value": "[parameters('eventHubName')]"
                    },
                    "eventHubAuthorizationRuleId": {
                        "value": "[parameters('eventHubAuthorizationRuleId')]"
                    }
                }
            },
            {
                "policyDefinitionId": "{policyLocationResourceId1}/providers/Microsoft.Authorization/policyDefinitions/searchServices-diagnostic-settings-eh-policyDef",
                "parameters": {
                    "resourceLocation": {
                        "value": "[parameters('resourceLocation')]"
                    },
                    "eventHubName": {
                        "value": "[parameters('eventHubName')]"
                    },
                    "eventHubAuthorizationRuleId": {
                        "value": "[parameters('eventHubAuthorizationRuleId')]"
                    }
                }
            },
            {
                "policyDefinitionId": "{policyLocationResourceId1}/providers/Microsoft.Authorization/policyDefinitions/serviceBus-diagnostic-settings-eh-policyDef",
                "parameters": {
                    "resourceLocation": {
                        "value": "[parameters('resourceLocation')]"
                    },
                    "eventHubName": {
                        "value": "[parameters('eventHubName')]"
                    },
                    "eventHubAuthorizationRuleId": {
                        "value": "[parameters('eventHubAuthorizationRuleId')]"
                    }
                }
            },
            {
                "policyDefinitionId": "{policyLocationResourceId1}/providers/Microsoft.Authorization/policyDefinitions/signalR-diagnostic-settings-eh-policyDef",
                "parameters": {
                    "resourceLocation": {
                        "value": "[parameters('resourceLocation')]"
                    },
                    "eventHubName": {
                        "value": "[parameters('eventHubName')]"
                    },
                    "eventHubAuthorizationRuleId": {
                        "value": "[parameters('eventHubAuthorizationRuleId')]"
                    }
                }
            },
            {
                "policyDefinitionId": "{policyLocationResourceId1}/providers/Microsoft.Authorization/policyDefinitions/sql-mi-diagnostic-settings-eh-policyDef",
                "parameters": {
                    "resourceLocation": {
                        "value": "[parameters('resourceLocation')]"
                    },
                    "eventHubName": {
                        "value": "[parameters('eventHubName')]"
                    },
                    "eventHubAuthorizationRuleId": {
                        "value": "[parameters('eventHubAuthorizationRuleId')]"
                    }
                }
            },
            {
                "policyDefinitionId": "{policyLocationResourceId1}/providers/Microsoft.Authorization/policyDefinitions/sqlDBs-diagnostic-settings-eh-policyDef",
                "parameters": {
                    "resourceLocation": {
                        "value": "[parameters('resourceLocation')]"
                    },
                    "eventHubName": {
                        "value": "[parameters('eventHubName')]"
                    },
                    "eventHubAuthorizationRuleId": {
                        "value": "[parameters('eventHubAuthorizationRuleId')]"
                    }
                }
            },
            {
                "policyDefinitionId": "{policyLocationResourceId1}/providers/Microsoft.Authorization/policyDefinitions/sqlElasticPools-diagnostic-settings-eh-policyDef",
                "parameters": {
                    "resourceLocation": {
                        "value": "[parameters('resourceLocation')]"
                    },
                    "eventHubName": {
                        "value": "[parameters('eventHubName')]"
                    },
                    "eventHubAuthorizationRuleId": {
                        "value": "[parameters('eventHubAuthorizationRuleId')]"
                    }
                }
            },
            {
                "policyDefinitionId": "{policyLocationResourceId1}/providers/Microsoft.Authorization/policyDefinitions/streamAnalytics-diagnostic-settings-eh-policyDef",
                "parameters": {
                    "resourceLocation": {
                        "value": "[parameters('resourceLocation')]"
                    },
                    "eventHubName": {
                        "value": "[parameters('eventHubName')]"
                    },
                    "eventHubAuthorizationRuleId": {
                        "value": "[parameters('eventHubAuthorizationRuleId')]"
                    }
                }
            },
            {
                "policyDefinitionId": "{policyLocationResourceId1}/providers/Microsoft.Authorization/policyDefinitions/timeSeriesInsights-diagnostic-settings-eh-policyDef",
                "parameters": {
                    "resourceLocation": {
                        "value": "[parameters('resourceLocation')]"
                    },
                    "eventHubName": {
                        "value": "[parameters('eventHubName')]"
                    },
                    "eventHubAuthorizationRuleId": {
                        "value": "[parameters('eventHubAuthorizationRuleId')]"
                    }
                }
            },
            {
                "policyDefinitionId": "{policyLocationResourceId1}/providers/Microsoft.Authorization/policyDefinitions/trafficManager-diagnostic-settings-eh-policyDef",
                "parameters": {
                    "resourceLocation": {
                        "value": "[parameters('resourceLocation')]"
                    },
                    "eventHubName": {
                        "value": "[parameters('eventHubName')]"
                    },
                    "eventHubAuthorizationRuleId": {
                        "value": "[parameters('eventHubAuthorizationRuleId')]"
                    }
                }
            },
            {
                "policyDefinitionId": "{policyLocationResourceId1}/providers/Microsoft.Authorization/policyDefinitions/vm-diagnostic-settings-eh-policyDef",
                "parameters": {
                    "resourceLocation": {
                        "value": "[parameters('resourceLocation')]"
                    },
                    "eventHubName": {
                        "value": "[parameters('eventHubName')]"
                    },
                    "eventHubAuthorizationRuleId": {
                        "value": "[parameters('eventHubAuthorizationRuleId')]"
                    }
                }
            },
            {
                "policyDefinitionId": "{policyLocationResourceId1}/providers/Microsoft.Authorization/policyDefinitions/vmss-diagnostic-settings-eh-policyDef",
                "parameters": {
                    "resourceLocation": {
                        "value": "[parameters('resourceLocation')]"
                    },
                    "eventHubName": {
                        "value": "[parameters('eventHubName')]"
                    },
                    "eventHubAuthorizationRuleId": {
                        "value": "[parameters('eventHubAuthorizationRuleId')]"
                    }
                }
            },
            {
                "policyDefinitionId": "{policyLocationResourceId1}/providers/Microsoft.Authorization/policyDefinitions/vnet-diagnostic-settings-eh-policyDef",
                "parameters": {
                    "resourceLocation": {
                        "value": "[parameters('resourceLocation')]"
                    },
                    "eventHubName": {
                        "value": "[parameters('eventHubName')]"
                    },
                    "eventHubAuthorizationRuleId": {
                        "value": "[parameters('eventHubAuthorizationRuleId')]"
                    }
                }
            },
            {
                "policyDefinitionId": "{policyLocationResourceId1}/providers/Microsoft.Authorization/policyDefinitions/vnetGW-diagnostic-settings-eh-policyDef",
                "parameters": {
                    "resourceLocation": {
                        "value": "[parameters('resourceLocation')]"
                    },
                    "eventHubName": {
                        "value": "[parameters('eventHubName')]"
                    },
                    "eventHubAuthorizationRuleId": {
                        "value": "[parameters('eventHubAuthorizationRuleId')]"
                    }
                }
            },
            {
                "policyDefinitionId": "{policyLocationResourceId1}/providers/Microsoft.Authorization/policyDefinitions/webServerFarm-diagnostic-settings-eh-policyDef",
                "parameters": {
                    "resourceLocation": {
                        "value": "[parameters('resourceLocation')]"
                    },
                    "eventHubName": {
                        "value": "[parameters('eventHubName')]"
                    },
                    "eventHubAuthorizationRuleId": {
                        "value": "[parameters('eventHubAuthorizationRuleId')]"
                    }
                }
            },
            {
                "policyDefinitionId": "{policyLocationResourceId1}/providers/Microsoft.Authorization/policyDefinitions/website-diagnostic-settings-eh-policyDef",
                "parameters": {
                    "resourceLocation": {
                        "value": "[parameters('resourceLocation')]"
                    },
                    "eventHubName": {
                        "value": "[parameters('eventHubName')]"
                    },
                    "eventHubAuthorizationRuleId": {
                        "value": "[parameters('eventHubAuthorizationRuleId')]"
                    }
                }
            }
        ]
    }
>>>>>>> fea43cbf
}<|MERGE_RESOLUTION|>--- conflicted
+++ resolved
@@ -1,727 +1,3 @@
-<<<<<<< HEAD
-{
-    "name": "resource-diagnostic-settings-eh-policySet",
-	"properties": {
-        "type": "Microsoft.Authorization/policySetDefinitions",
-        "displayName": "Apply diagnostic settings for applicable resources - Event Hubs",
-        "description": "This initiative configures application Azure resources to forward diagnostic logs and metrics to Event Hub.",
-        "metadata": {
-            "category": "Monitoring"
-        },
-        "parameters": {
-            "resourceLocation": {
-                "type": "string",
-                "metadata": {
-                    "displayName": "Resource Location",
-                    "description": "Resource Location must be the same as the Event Hub",
-                    "strongType": "location"
-                }
-            },
-            "eventHubName": {
-                "type": "string",
-                "metadata": {
-                    "displayName": "Event Hub Name",
-                    "description": "Specify the name of the Event Hub"
-                }
-            },
-            "eventHubAuthorizationRuleId": {
-                "type": "string",
-                "metadata": {
-                    "displayName": "Event Hub Authorization Rule Id",
-                    "description": "Specify Event Hub Authorization Rule Id"
-                }
-            }
-        },
-        "policyDefinitions": [
-            {
-                "policyDefinitionId": "{policyLocationResourceId1}/providers/Microsoft.Authorization/policyDefinitions/aa-diagnostic-settings-eh-policyDef",
-                "parameters": {
-                    "resourceLocation": {
-                        "value": "[parameters('resourceLocation')]"
-                    },
-                    "eventHubName": {
-                        "value": "[parameters('eventHubName')]"
-                    },
-                    "eventHubAuthorizationRuleId": {
-                        "value": "[parameters('eventHubAuthorizationRuleId')]"
-                    }
-                }
-            },
-            {
-                "policyDefinitionId": "{policyLocationResourceId1}/providers/Microsoft.Authorization/policyDefinitions/aadds-diagnostic-settings-eh-policyDef",
-                "parameters": {
-                    "resourceLocation": {
-                        "value": "[parameters('resourceLocation')]"
-                    },
-                    "eventHubName": {
-                        "value": "[parameters('eventHubName')]"
-                    },
-                    "eventHubAuthorizationRuleId": {
-                        "value": "[parameters('eventHubAuthorizationRuleId')]"
-                    }
-                }
-            },
-            {
-                "policyDefinitionId": "{policyLocationResourceId1}/providers/Microsoft.Authorization/policyDefinitions/aci-diagnostic-settings-eh-policyDef",
-                "parameters": {
-                    "resourceLocation": {
-                        "value": "[parameters('resourceLocation')]"
-                    },
-                    "eventHubName": {
-                        "value": "[parameters('eventHubName')]"
-                    },
-                    "eventHubAuthorizationRuleId": {
-                        "value": "[parameters('eventHubAuthorizationRuleId')]"
-                    }
-                }
-            },
-            {
-                "policyDefinitionId": "{policyLocationResourceId1}/providers/Microsoft.Authorization/policyDefinitions/acr-diagnostic-settings-eh-policyDef",
-                "parameters": {
-                    "resourceLocation": {
-                        "value": "[parameters('resourceLocation')]"
-                    },
-                    "eventHubName": {
-                        "value": "[parameters('eventHubName')]"
-                    },
-                    "eventHubAuthorizationRuleId": {
-                        "value": "[parameters('eventHubAuthorizationRuleId')]"
-                    }
-                }
-            },
-            {
-                "policyDefinitionId": "{policyLocationResourceId1}/providers/Microsoft.Authorization/policyDefinitions/aks-diagnostic-settings-eh-policyDef",
-                "parameters": {
-                    "resourceLocation": {
-                        "value": "[parameters('resourceLocation')]"
-                    },
-                    "eventHubName": {
-                        "value": "[parameters('eventHubName')]"
-                    },
-                    "eventHubAuthorizationRuleId": {
-                        "value": "[parameters('eventHubAuthorizationRuleId')]"
-                    }
-                }
-            },
-            {
-                "policyDefinitionId": "{policyLocationResourceId1}/providers/Microsoft.Authorization/policyDefinitions/analysisService-diagnostic-settings-eh-policyDef",
-                "parameters": {
-                    "resourceLocation": {
-                        "value": "[parameters('resourceLocation')]"
-                    },
-                    "eventHubName": {
-                        "value": "[parameters('eventHubName')]"
-                    },
-                    "eventHubAuthorizationRuleId": {
-                        "value": "[parameters('eventHubAuthorizationRuleId')]"
-                    }
-                }
-            },
-            {
-                "policyDefinitionId": "{policyLocationResourceId1}/providers/Microsoft.Authorization/policyDefinitions/ap-diagnostic-settings-eh-policyDef",
-                "parameters": {
-                    "resourceLocation": {
-                        "value": "[parameters('resourceLocation')]"
-                    },
-                    "eventHubName": {
-                        "value": "[parameters('eventHubName')]"
-                    },
-                    "eventHubAuthorizationRuleId": {
-                        "value": "[parameters('eventHubAuthorizationRuleId')]"
-                    }
-                }
-            },
-            {
-                "policyDefinitionId": "{policyLocationResourceId1}/providers/Microsoft.Authorization/policyDefinitions/apiMgmt-diagnostic-settings-eh-policyDef",
-                "parameters": {
-                    "resourceLocation": {
-                        "value": "[parameters('resourceLocation')]"
-                    },
-                    "eventHubName": {
-                        "value": "[parameters('eventHubName')]"
-                    },
-                    "eventHubAuthorizationRuleId": {
-                        "value": "[parameters('eventHubAuthorizationRuleId')]"
-                    }
-                }
-            },
-            {
-                "policyDefinitionId": "{policyLocationResourceId1}/providers/Microsoft.Authorization/policyDefinitions/appGw-diagnostic-settings-eh-policyDef",
-                "parameters": {
-                    "resourceLocation": {
-                        "value": "[parameters('resourceLocation')]"
-                    },
-                    "eventHubName": {
-                        "value": "[parameters('eventHubName')]"
-                    },
-                    "eventHubAuthorizationRuleId": {
-                        "value": "[parameters('eventHubAuthorizationRuleId')]"
-                    }
-                }
-            },
-            {
-                "policyDefinitionId": "{policyLocationResourceId1}/providers/Microsoft.Authorization/policyDefinitions/bastion-diagnostic-settings-eh-policyDef",
-                "parameters": {
-                    "resourceLocation": {
-                        "value": "[parameters('resourceLocation')]"
-                    },
-                    "eventHubName": {
-                        "value": "[parameters('eventHubName')]"
-                    },
-                    "eventHubAuthorizationRuleId": {
-                        "value": "[parameters('eventHubAuthorizationRuleId')]"
-                    }
-                }
-            },
-            {
-                "policyDefinitionId": "{policyLocationResourceId1}/providers/Microsoft.Authorization/policyDefinitions/batch-diagnostic-settings-eh-policyDef",
-                "parameters": {
-                    "resourceLocation": {
-                        "value": "[parameters('resourceLocation')]"
-                    },
-                    "eventHubName": {
-                        "value": "[parameters('eventHubName')]"
-                    },
-                    "eventHubAuthorizationRuleId": {
-                        "value": "[parameters('eventHubAuthorizationRuleId')]"
-                    }
-                }
-            },
-            {
-                "policyDefinitionId": "{policyLocationResourceId1}/providers/Microsoft.Authorization/policyDefinitions/cdnEndpoints-diagnostic-settings-eh-policyDef",
-                "parameters": {
-                    "resourceLocation": {
-                        "value": "[parameters('resourceLocation')]"
-                    },
-                    "eventHubName": {
-                        "value": "[parameters('eventHubName')]"
-                    },
-                    "eventHubAuthorizationRuleId": {
-                        "value": "[parameters('eventHubAuthorizationRuleId')]"
-                    }
-                }
-            },
-            {
-                "policyDefinitionId": "{policyLocationResourceId1}/providers/Microsoft.Authorization/policyDefinitions/cognitive-diagnostic-settings-eh-policyDef",
-                "parameters": {
-                    "resourceLocation": {
-                        "value": "[parameters('resourceLocation')]"
-                    },
-                    "eventHubName": {
-                        "value": "[parameters('eventHubName')]"
-                    },
-                    "eventHubAuthorizationRuleId": {
-                        "value": "[parameters('eventHubAuthorizationRuleId')]"
-                    }
-                }
-            },
-            {
-                "policyDefinitionId": "{policyLocationResourceId1}/providers/Microsoft.Authorization/policyDefinitions/cosmosDBs-diagnostic-settings-eh-policyDef",
-                "parameters": {
-                    "resourceLocation": {
-                        "value": "[parameters('resourceLocation')]"
-                    },
-                    "eventHubName": {
-                        "value": "[parameters('eventHubName')]"
-                    },
-                    "eventHubAuthorizationRuleId": {
-                        "value": "[parameters('eventHubAuthorizationRuleId')]"
-                    }
-                }
-            },
-            {
-                "policyDefinitionId": "{policyLocationResourceId1}/providers/Microsoft.Authorization/policyDefinitions/dataFactory-diagnostic-settings-eh-policyDef",
-                "parameters": {
-                    "resourceLocation": {
-                        "value": "[parameters('resourceLocation')]"
-                    },
-                    "eventHubName": {
-                        "value": "[parameters('eventHubName')]"
-                    },
-                    "eventHubAuthorizationRuleId": {
-                        "value": "[parameters('eventHubAuthorizationRuleId')]"
-                    }
-                }
-            },
-            {
-                "policyDefinitionId": "{policyLocationResourceId1}/providers/Microsoft.Authorization/policyDefinitions/dlanalytics-diagnostic-settings-eh-policyDef",
-                "parameters": {
-                    "resourceLocation": {
-                        "value": "[parameters('resourceLocation')]"
-                    },
-                    "eventHubName": {
-                        "value": "[parameters('eventHubName')]"
-                    },
-                    "eventHubAuthorizationRuleId": {
-                        "value": "[parameters('eventHubAuthorizationRuleId')]"
-                    }
-                }
-            },
-            {
-                "policyDefinitionId": "{policyLocationResourceId1}/providers/Microsoft.Authorization/policyDefinitions/dlstore-diagnostic-settings-eh-policyDef",
-                "parameters": {
-                    "resourceLocation": {
-                        "value": "[parameters('resourceLocation')]"
-                    },
-                    "eventHubName": {
-                        "value": "[parameters('eventHubName')]"
-                    },
-                    "eventHubAuthorizationRuleId": {
-                        "value": "[parameters('eventHubAuthorizationRuleId')]"
-                    }
-                }
-            },
-            {
-                "policyDefinitionId": "{policyLocationResourceId1}/providers/Microsoft.Authorization/policyDefinitions/eventGridSub-diagnostic-settings-eh-policyDef",
-                "parameters": {
-                    "resourceLocation": {
-                        "value": "[parameters('resourceLocation')]"
-                    },
-                    "eventHubName": {
-                        "value": "[parameters('eventHubName')]"
-                    },
-                    "eventHubAuthorizationRuleId": {
-                        "value": "[parameters('eventHubAuthorizationRuleId')]"
-                    }
-                }
-            },
-            {
-                "policyDefinitionId": "{policyLocationResourceId1}/providers/Microsoft.Authorization/policyDefinitions/eventGridTopic-diagnostic-settings-eh-policyDef",
-                "parameters": {
-                    "resourceLocation": {
-                        "value": "[parameters('resourceLocation')]"
-                    },
-                    "eventHubName": {
-                        "value": "[parameters('eventHubName')]"
-                    },
-                    "eventHubAuthorizationRuleId": {
-                        "value": "[parameters('eventHubAuthorizationRuleId')]"
-                    }
-                }
-            },
-            {
-                "policyDefinitionId": "{policyLocationResourceId1}/providers/Microsoft.Authorization/policyDefinitions/eventHub-diagnostic-settings-eh-policyDef",
-                "parameters": {
-                    "resourceLocation": {
-                        "value": "[parameters('resourceLocation')]"
-                    },
-                    "eventHubName": {
-                        "value": "[parameters('eventHubName')]"
-                    },
-                    "eventHubAuthorizationRuleId": {
-                        "value": "[parameters('eventHubAuthorizationRuleId')]"
-                    }
-                }
-            },
-            {
-                "policyDefinitionId": "{policyLocationResourceId1}/providers/Microsoft.Authorization/policyDefinitions/expressRoutes-diagnostic-settings-eh-policyDef",
-                "parameters": {
-                    "resourceLocation": {
-                        "value": "[parameters('resourceLocation')]"
-                    },
-                    "eventHubName": {
-                        "value": "[parameters('eventHubName')]"
-                    },
-                    "eventHubAuthorizationRuleId": {
-                        "value": "[parameters('eventHubAuthorizationRuleId')]"
-                    }
-                }
-            },
-            {
-                "policyDefinitionId": "{policyLocationResourceId1}/providers/Microsoft.Authorization/policyDefinitions/firewall-diagnostic-settings-eh-policyDef",
-                "parameters": {
-                    "resourceLocation": {
-                        "value": "[parameters('resourceLocation')]"
-                    },
-                    "eventHubName": {
-                        "value": "[parameters('eventHubName')]"
-                    },
-                    "eventHubAuthorizationRuleId": {
-                        "value": "[parameters('eventHubAuthorizationRuleId')]"
-                    }
-                }
-            },
-            {
-                "policyDefinitionId": "{policyLocationResourceId1}/providers/Microsoft.Authorization/policyDefinitions/hdInsight-diagnostic-settings-eh-policyDef",
-                "parameters": {
-                    "resourceLocation": {
-                        "value": "[parameters('resourceLocation')]"
-                    },
-                    "eventHubName": {
-                        "value": "[parameters('eventHubName')]"
-                    },
-                    "eventHubAuthorizationRuleId": {
-                        "value": "[parameters('eventHubAuthorizationRuleId')]"
-                    }
-                }
-            },
-            {
-                "policyDefinitionId": "{policyLocationResourceId1}/providers/Microsoft.Authorization/policyDefinitions/iotHub-diagnostic-settings-eh-policyDef",
-                "parameters": {
-                    "resourceLocation": {
-                        "value": "[parameters('resourceLocation')]"
-                    },
-                    "eventHubName": {
-                        "value": "[parameters('eventHubName')]"
-                    },
-                    "eventHubAuthorizationRuleId": {
-                        "value": "[parameters('eventHubAuthorizationRuleId')]"
-                    }
-                }
-            },
-            {
-                "policyDefinitionId": "{policyLocationResourceId1}/providers/Microsoft.Authorization/policyDefinitions/kv-diagnostic-settings-eh-policyDef",
-                "parameters": {
-                    "resourceLocation": {
-                        "value": "[parameters('resourceLocation')]"
-                    },
-                    "eventHubName": {
-                        "value": "[parameters('eventHubName')]"
-                    },
-                    "eventHubAuthorizationRuleId": {
-                        "value": "[parameters('eventHubAuthorizationRuleId')]"
-                    }
-                }
-            },
-            {
-                "policyDefinitionId": "{policyLocationResourceId1}/providers/Microsoft.Authorization/policyDefinitions/lb-diagnostic-settings-eh-policyDef",
-                "parameters": {
-                    "resourceLocation": {
-                        "value": "[parameters('resourceLocation')]"
-                    },
-                    "eventHubName": {
-                        "value": "[parameters('eventHubName')]"
-                    },
-                    "eventHubAuthorizationRuleId": {
-                        "value": "[parameters('eventHubAuthorizationRuleId')]"
-                    }
-                }
-            },
-            {
-                "policyDefinitionId": "{policyLocationResourceId1}/providers/Microsoft.Authorization/policyDefinitions/logicApps-integrationAccounts-diagnostic-settings-eh-policyDef",
-                "parameters": {
-                    "resourceLocation": {
-                        "value": "[parameters('resourceLocation')]"
-                    },
-                    "eventHubName": {
-                        "value": "[parameters('eventHubName')]"
-                    },
-                    "eventHubAuthorizationRuleId": {
-                        "value": "[parameters('eventHubAuthorizationRuleId')]"
-                    }
-                }
-            },
-            {
-                "policyDefinitionId": "{policyLocationResourceId1}/providers/Microsoft.Authorization/policyDefinitions/logicApps-workflow-diagnostic-settings-eh-policyDef",
-                "parameters": {
-                    "resourceLocation": {
-                        "value": "[parameters('resourceLocation')]"
-                    },
-                    "eventHubName": {
-                        "value": "[parameters('eventHubName')]"
-                    },
-                    "eventHubAuthorizationRuleId": {
-                        "value": "[parameters('eventHubAuthorizationRuleId')]"
-                    }
-                }
-            },
-            {
-                "policyDefinitionId": "{policyLocationResourceId1}/providers/Microsoft.Authorization/policyDefinitions/mySQL-diagnostic-settings-eh-policyDef",
-                "parameters": {
-                    "resourceLocation": {
-                        "value": "[parameters('resourceLocation')]"
-                    },
-                    "eventHubName": {
-                        "value": "[parameters('eventHubName')]"
-                    },
-                    "eventHubAuthorizationRuleId": {
-                        "value": "[parameters('eventHubAuthorizationRuleId')]"
-                    }
-                }
-            },
-            {
-                "policyDefinitionId": "{policyLocationResourceId1}/providers/Microsoft.Authorization/policyDefinitions/nic-diagnostic-settings-eh-policyDef",
-                "parameters": {
-                    "resourceLocation": {
-                        "value": "[parameters('resourceLocation')]"
-                    },
-                    "eventHubName": {
-                        "value": "[parameters('eventHubName')]"
-                    },
-                    "eventHubAuthorizationRuleId": {
-                        "value": "[parameters('eventHubAuthorizationRuleId')]"
-                    }
-                }
-            },
-            {
-                "policyDefinitionId": "{policyLocationResourceId1}/providers/Microsoft.Authorization/policyDefinitions/nsg-diagnostic-settings-eh-policyDef",
-                "parameters": {
-                    "resourceLocation": {
-                        "value": "[parameters('resourceLocation')]"
-                    },
-                    "eventHubName": {
-                        "value": "[parameters('eventHubName')]"
-                    },
-                    "eventHubAuthorizationRuleId": {
-                        "value": "[parameters('eventHubAuthorizationRuleId')]"
-                    }
-                }
-            },
-            {
-                "policyDefinitionId": "{policyLocationResourceId1}/providers/Microsoft.Authorization/policyDefinitions/pip-diagnostic-settings-eh-policyDef",
-                "parameters": {
-                    "resourceLocation": {
-                        "value": "[parameters('resourceLocation')]"
-                    },
-                    "eventHubName": {
-                        "value": "[parameters('eventHubName')]"
-                    },
-                    "eventHubAuthorizationRuleId": {
-                        "value": "[parameters('eventHubAuthorizationRuleId')]"
-                    }
-                }
-            },
-            {
-                "policyDefinitionId": "{policyLocationResourceId1}/providers/Microsoft.Authorization/policyDefinitions/postgreSQL-diagnostic-settings-eh-policyDef",
-                "parameters": {
-                    "resourceLocation": {
-                        "value": "[parameters('resourceLocation')]"
-                    },
-                    "eventHubName": {
-                        "value": "[parameters('eventHubName')]"
-                    },
-                    "eventHubAuthorizationRuleId": {
-                        "value": "[parameters('eventHubAuthorizationRuleId')]"
-                    }
-                }
-            },
-            {
-                "policyDefinitionId": "{policyLocationResourceId1}/providers/Microsoft.Authorization/policyDefinitions/powerBIEmbedded-diagnostic-settings-eh-policyDef",
-                "parameters": {
-                    "resourceLocation": {
-                        "value": "[parameters('resourceLocation')]"
-                    },
-                    "eventHubName": {
-                        "value": "[parameters('eventHubName')]"
-                    },
-                    "eventHubAuthorizationRuleId": {
-                        "value": "[parameters('eventHubAuthorizationRuleId')]"
-                    }
-                }
-            },
-            {
-                "policyDefinitionId": "{policyLocationResourceId1}/providers/Microsoft.Authorization/policyDefinitions/recoveryVault-diagnostic-settings-eh-policyDef",
-                "parameters": {
-                    "resourceLocation": {
-                        "value": "[parameters('resourceLocation')]"
-                    },
-                    "eventHubName": {
-                        "value": "[parameters('eventHubName')]"
-                    },
-                    "eventHubAuthorizationRuleId": {
-                        "value": "[parameters('eventHubAuthorizationRuleId')]"
-                    }
-                }
-            },
-            {
-                "policyDefinitionId": "{policyLocationResourceId1}/providers/Microsoft.Authorization/policyDefinitions/redisCache-diagnostic-settings-eh-policyDef",
-                "parameters": {
-                    "resourceLocation": {
-                        "value": "[parameters('resourceLocation')]"
-                    },
-                    "eventHubName": {
-                        "value": "[parameters('eventHubName')]"
-                    },
-                    "eventHubAuthorizationRuleId": {
-                        "value": "[parameters('eventHubAuthorizationRuleId')]"
-                    }
-                }
-            },
-            {
-                "policyDefinitionId": "{policyLocationResourceId1}/providers/Microsoft.Authorization/policyDefinitions/relay-diagnostic-settings-eh-policyDef",
-                "parameters": {
-                    "resourceLocation": {
-                        "value": "[parameters('resourceLocation')]"
-                    },
-                    "eventHubName": {
-                        "value": "[parameters('eventHubName')]"
-                    },
-                    "eventHubAuthorizationRuleId": {
-                        "value": "[parameters('eventHubAuthorizationRuleId')]"
-                    }
-                }
-            },
-            {
-                "policyDefinitionId": "{policyLocationResourceId1}/providers/Microsoft.Authorization/policyDefinitions/searchServices-diagnostic-settings-eh-policyDef",
-                "parameters": {
-                    "resourceLocation": {
-                        "value": "[parameters('resourceLocation')]"
-                    },
-                    "eventHubName": {
-                        "value": "[parameters('eventHubName')]"
-                    },
-                    "eventHubAuthorizationRuleId": {
-                        "value": "[parameters('eventHubAuthorizationRuleId')]"
-                    }
-                }
-            },
-            {
-                "policyDefinitionId": "{policyLocationResourceId1}/providers/Microsoft.Authorization/policyDefinitions/serviceBus-diagnostic-settings-eh-policyDef",
-                "parameters": {
-                    "resourceLocation": {
-                        "value": "[parameters('resourceLocation')]"
-                    },
-                    "eventHubName": {
-                        "value": "[parameters('eventHubName')]"
-                    },
-                    "eventHubAuthorizationRuleId": {
-                        "value": "[parameters('eventHubAuthorizationRuleId')]"
-                    }
-                }
-            },
-            {
-                "policyDefinitionId": "{policyLocationResourceId1}/providers/Microsoft.Authorization/policyDefinitions/signalR-diagnostic-settings-eh-policyDef",
-                "parameters": {
-                    "resourceLocation": {
-                        "value": "[parameters('resourceLocation')]"
-                    },
-                    "eventHubName": {
-                        "value": "[parameters('eventHubName')]"
-                    },
-                    "eventHubAuthorizationRuleId": {
-                        "value": "[parameters('eventHubAuthorizationRuleId')]"
-                    }
-                }
-            },
-            {
-                "policyDefinitionId": "{policyLocationResourceId1}/providers/Microsoft.Authorization/policyDefinitions/sql-mi-diagnostic-settings-eh-policyDef",
-                "parameters": {
-                    "resourceLocation": {
-                        "value": "[parameters('resourceLocation')]"
-                    },
-                    "eventHubName": {
-                        "value": "[parameters('eventHubName')]"
-                    },
-                    "eventHubAuthorizationRuleId": {
-                        "value": "[parameters('eventHubAuthorizationRuleId')]"
-                    }
-                }
-            },
-            {
-                "policyDefinitionId": "{policyLocationResourceId1}/providers/Microsoft.Authorization/policyDefinitions/sqlDBs-diagnostic-settings-eh-policyDef",
-                "parameters": {
-                    "resourceLocation": {
-                        "value": "[parameters('resourceLocation')]"
-                    },
-                    "eventHubName": {
-                        "value": "[parameters('eventHubName')]"
-                    },
-                    "eventHubAuthorizationRuleId": {
-                        "value": "[parameters('eventHubAuthorizationRuleId')]"
-                    }
-                }
-            },
-            {
-                "policyDefinitionId": "{policyLocationResourceId1}/providers/Microsoft.Authorization/policyDefinitions/sqlElasticPools-diagnostic-settings-eh-policyDef",
-                "parameters": {
-                    "resourceLocation": {
-                        "value": "[parameters('resourceLocation')]"
-                    },
-                    "eventHubName": {
-                        "value": "[parameters('eventHubName')]"
-                    },
-                    "eventHubAuthorizationRuleId": {
-                        "value": "[parameters('eventHubAuthorizationRuleId')]"
-                    }
-                }
-            },
-            {
-                "policyDefinitionId": "{policyLocationResourceId1}/providers/Microsoft.Authorization/policyDefinitions/streamAnalytics-diagnostic-settings-eh-policyDef",
-                "parameters": {
-                    "resourceLocation": {
-                        "value": "[parameters('resourceLocation')]"
-                    },
-                    "eventHubName": {
-                        "value": "[parameters('eventHubName')]"
-                    },
-                    "eventHubAuthorizationRuleId": {
-                        "value": "[parameters('eventHubAuthorizationRuleId')]"
-                    }
-                }
-            },
-            {
-                "policyDefinitionId": "{policyLocationResourceId1}/providers/Microsoft.Authorization/policyDefinitions/timeSeriesInsights-diagnostic-settings-eh-policyDef",
-                "parameters": {
-                    "resourceLocation": {
-                        "value": "[parameters('resourceLocation')]"
-                    },
-                    "eventHubName": {
-                        "value": "[parameters('eventHubName')]"
-                    },
-                    "eventHubAuthorizationRuleId": {
-                        "value": "[parameters('eventHubAuthorizationRuleId')]"
-                    }
-                }
-            },
-            {
-                "policyDefinitionId": "{policyLocationResourceId1}/providers/Microsoft.Authorization/policyDefinitions/trafficManager-diagnostic-settings-eh-policyDef",
-                "parameters": {
-                    "resourceLocation": {
-                        "value": "[parameters('resourceLocation')]"
-                    },
-                    "eventHubName": {
-                        "value": "[parameters('eventHubName')]"
-                    },
-                    "eventHubAuthorizationRuleId": {
-                        "value": "[parameters('eventHubAuthorizationRuleId')]"
-                    }
-                }
-            },
-            {
-                "policyDefinitionId": "{policyLocationResourceId1}/providers/Microsoft.Authorization/policyDefinitions/vnet-diagnostic-settings-eh-policyDef",
-                "parameters": {
-                    "resourceLocation": {
-                        "value": "[parameters('resourceLocation')]"
-                    },
-                    "eventHubName": {
-                        "value": "[parameters('eventHubName')]"
-                    },
-                    "eventHubAuthorizationRuleId": {
-                        "value": "[parameters('eventHubAuthorizationRuleId')]"
-                    }
-                }
-            },
-            {
-                "policyDefinitionId": "{policyLocationResourceId1}/providers/Microsoft.Authorization/policyDefinitions/vnetGW-diagnostic-settings-eh-policyDef",
-                "parameters": {
-                    "resourceLocation": {
-                        "value": "[parameters('resourceLocation')]"
-                    },
-                    "eventHubName": {
-                        "value": "[parameters('eventHubName')]"
-                    },
-                    "eventHubAuthorizationRuleId": {
-                        "value": "[parameters('eventHubAuthorizationRuleId')]"
-                    }
-                }
-            },
-            {
-                "policyDefinitionId": "{policyLocationResourceId1}/providers/Microsoft.Authorization/policyDefinitions/webServerFarm-diagnostic-settings-eh-policyDef",
-                "parameters": {
-                    "resourceLocation": {
-                        "value": "[parameters('resourceLocation')]"
-                    },
-                    "eventHubName": {
-                        "value": "[parameters('eventHubName')]"
-                    },
-                    "eventHubAuthorizationRuleId": {
-                        "value": "[parameters('eventHubAuthorizationRuleId')]"
-                    }
-                }
-            }
-        ]
-    }
-=======
 {
     "name": "resource-diagnostic-settings-eh-policySet",
 	"properties": {
@@ -1450,5 +726,4 @@
             }
         ]
     }
->>>>>>> fea43cbf
 }