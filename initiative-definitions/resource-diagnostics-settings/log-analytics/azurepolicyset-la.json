--- conflicted
+++ resolved
@@ -1,419 +1,3 @@
-<<<<<<< HEAD
-{
-    "name": "resource-diagnostic-settings-la-policySet",
-	"properties": {
-        "type": "Microsoft.Authorization/policySetDefinitions",
-        "displayName": "Apply diagnostic settings for applicable resources - Log Analytics",
-        "description": "This initiative configures application Azure resources to forward diagnostic logs and metrics to an Azure Log Analytics workspace.",
-        "metadata": {
-            "category": "Monitoring"
-        },
-        "parameters": {
-            "logAnalytics": {
-                "type": "string",
-                "metadata": {
-                    "displayName": "Log Analyitcs workspace",
-                    "description": "Select the Log Analytics workspace from dropdown list",
-                    "strongType": "omsWorkspace"
-                }
-            }
-        },
-        "policyDefinitions": [
-            {
-                "policyDefinitionId": "{policyLocationResourceId1}/providers/Microsoft.Authorization/policyDefinitions/aa-diagnostic-settings-policyDef",
-                "parameters": {
-                    "logAnalytics": {
-                        "value": "[parameters('logAnalytics')]"
-                    }
-                }
-            },
-            {
-                "policyDefinitionId": "{policyLocationResourceId1}/providers/Microsoft.Authorization/policyDefinitions/aadds-diagnostic-settings-policyDef",
-                "parameters": {
-                    "logAnalytics": {
-                        "value": "[parameters('logAnalytics')]"
-                    }
-                }
-            },
-            {
-                "policyDefinitionId": "{policyLocationResourceId1}/providers/Microsoft.Authorization/policyDefinitions/aci-diagnostic-settings-policyDef",
-                "parameters": {
-                    "logAnalytics": {
-                        "value": "[parameters('logAnalytics')]"
-                    }
-                }
-            },
-            {
-                "policyDefinitionId": "{policyLocationResourceId1}/providers/Microsoft.Authorization/policyDefinitions/acr-diagnostic-settings-policyDef",
-                "parameters": {
-                    "logAnalytics": {
-                        "value": "[parameters('logAnalytics')]"
-                    }
-                }
-            },
-            {
-                "policyDefinitionId": "{policyLocationResourceId1}/providers/Microsoft.Authorization/policyDefinitions/aks-diagnostic-settings-policyDef",
-                "parameters": {
-                    "logAnalytics": {
-                        "value": "[parameters('logAnalytics')]"
-                    }
-                }
-            },
-            {
-                "policyDefinitionId": "{policyLocationResourceId1}/providers/Microsoft.Authorization/policyDefinitions/analysisService-diagnostic-settings-policyDef",
-                "parameters": {
-                    "logAnalytics": {
-                        "value": "[parameters('logAnalytics')]"
-                    }
-                }
-            },
-            {
-                "policyDefinitionId": "{policyLocationResourceId1}/providers/Microsoft.Authorization/policyDefinitions/ap-diagnostic-settings-policyDef",
-                "parameters": {
-                    "logAnalytics": {
-                        "value": "[parameters('logAnalytics')]"
-                    }
-                }
-            },
-            {
-                "policyDefinitionId": "{policyLocationResourceId1}/providers/Microsoft.Authorization/policyDefinitions/apiMgmt-diagnostic-settings-policyDef",
-                "parameters": {
-                    "logAnalytics": {
-                        "value": "[parameters('logAnalytics')]"
-                    }
-                }
-            },
-            {
-                "policyDefinitionId": "{policyLocationResourceId1}/providers/Microsoft.Authorization/policyDefinitions/appGw-diagnostic-settings-policyDef",
-                "parameters": {
-                    "logAnalytics": {
-                        "value": "[parameters('logAnalytics')]"
-                    }
-                }
-            },
-            {
-                "policyDefinitionId": "{policyLocationResourceId1}/providers/Microsoft.Authorization/policyDefinitions/bastion-diagnostic-settings-policyDef",
-                "parameters": {
-                    "logAnalytics": {
-                        "value": "[parameters('logAnalytics')]"
-                    }
-                }
-            },
-            {
-                "policyDefinitionId": "{policyLocationResourceId1}/providers/Microsoft.Authorization/policyDefinitions/batch-diagnostic-settings-policyDef",
-                "parameters": {
-                    "logAnalytics": {
-                        "value": "[parameters('logAnalytics')]"
-                    }
-                }
-            },
-            {
-                "policyDefinitionId": "{policyLocationResourceId1}/providers/Microsoft.Authorization/policyDefinitions/cdnEndpoints-diagnostic-settings-policyDef",
-                "parameters": {
-                    "logAnalytics": {
-                        "value": "[parameters('logAnalytics')]"
-                    }
-                }
-            },
-            {
-                "policyDefinitionId": "{policyLocationResourceId1}/providers/Microsoft.Authorization/policyDefinitions/cognitive-diagnostic-settings-policyDef",
-                "parameters": {
-                    "logAnalytics": {
-                        "value": "[parameters('logAnalytics')]"
-                    }
-                }
-            },
-            {
-                "policyDefinitionId": "{policyLocationResourceId1}/providers/Microsoft.Authorization/policyDefinitions/cosmosDBs-diagnostic-settings-policyDef",
-                "parameters": {
-                    "logAnalytics": {
-                        "value": "[parameters('logAnalytics')]"
-                    }
-                }
-            },
-            {
-                "policyDefinitionId": "{policyLocationResourceId1}/providers/Microsoft.Authorization/policyDefinitions/dataFactory-diagnostic-settings-policyDef",
-                "parameters": {
-                    "logAnalytics": {
-                        "value": "[parameters('logAnalytics')]"
-                    }
-                }
-            },
-            {
-                "policyDefinitionId": "{policyLocationResourceId1}/providers/Microsoft.Authorization/policyDefinitions/dlanalytics-diagnostic-settings-policyDef",
-                "parameters": {
-                    "logAnalytics": {
-                        "value": "[parameters('logAnalytics')]"
-                    }
-                }
-            },
-            {
-                "policyDefinitionId": "{policyLocationResourceId1}/providers/Microsoft.Authorization/policyDefinitions/dlstore-diagnostic-settings-policyDef",
-                "parameters": {
-                    "logAnalytics": {
-                        "value": "[parameters('logAnalytics')]"
-                    }
-                }
-            },
-            {
-                "policyDefinitionId": "{policyLocationResourceId1}/providers/Microsoft.Authorization/policyDefinitions/eventGridSub-diagnostic-settings-policyDef",
-                "parameters": {
-                    "logAnalytics": {
-                        "value": "[parameters('logAnalytics')]"
-                    }
-                }
-            },
-            {
-                "policyDefinitionId": "{policyLocationResourceId1}/providers/Microsoft.Authorization/policyDefinitions/eventGridTopic-diagnostic-settings-policyDef",
-                "parameters": {
-                    "logAnalytics": {
-                        "value": "[parameters('logAnalytics')]"
-                    }
-                }
-            },
-            {
-                "policyDefinitionId": "{policyLocationResourceId1}/providers/Microsoft.Authorization/policyDefinitions/eventHub-diagnostic-settings-policyDef",
-                "parameters": {
-                    "logAnalytics": {
-                        "value": "[parameters('logAnalytics')]"
-                    }
-                }
-            },
-            {
-                "policyDefinitionId": "{policyLocationResourceId1}/providers/Microsoft.Authorization/policyDefinitions/expressRoutes-diagnostic-settings-policyDef",
-                "parameters": {
-                    "logAnalytics": {
-                        "value": "[parameters('logAnalytics')]"
-                    }
-                }
-            },
-            {
-                "policyDefinitionId": "{policyLocationResourceId1}/providers/Microsoft.Authorization/policyDefinitions/firewall-diagnostic-settings-policyDef",
-                "parameters": {
-                    "logAnalytics": {
-                        "value": "[parameters('logAnalytics')]"
-                    }
-                }
-            },
-            {
-                "policyDefinitionId": "{policyLocationResourceId1}/providers/Microsoft.Authorization/policyDefinitions/hdInsight-diagnostic-settings-policyDef",
-                "parameters": {
-                    "logAnalytics": {
-                        "value": "[parameters('logAnalytics')]"
-                    }
-                }
-            },
-            {
-                "policyDefinitionId": "{policyLocationResourceId1}/providers/Microsoft.Authorization/policyDefinitions/iotHub-diagnostic-settings-policyDef",
-                "parameters": {
-                    "logAnalytics": {
-                        "value": "[parameters('logAnalytics')]"
-                    }
-                }
-            },
-            {
-                "policyDefinitionId": "{policyLocationResourceId1}/providers/Microsoft.Authorization/policyDefinitions/kv-diagnostic-settings-policyDef",
-                "parameters": {
-                    "logAnalytics": {
-                        "value": "[parameters('logAnalytics')]"
-                    }
-                }
-            },
-            {
-                "policyDefinitionId": "{policyLocationResourceId1}/providers/Microsoft.Authorization/policyDefinitions/lb-diagnostic-settings-policyDef",
-                "parameters": {
-                    "logAnalytics": {
-                        "value": "[parameters('logAnalytics')]"
-                    }
-                }
-            },
-            {
-                "policyDefinitionId": "{policyLocationResourceId1}/providers/Microsoft.Authorization/policyDefinitions/logicApps-integrationAccounts-diagnostic-settings-policyDef",
-                "parameters": {
-                    "logAnalytics": {
-                        "value": "[parameters('logAnalytics')]"
-                    }
-                }
-            },
-            {
-                "policyDefinitionId": "{policyLocationResourceId1}/providers/Microsoft.Authorization/policyDefinitions/logicApps-workflow-diagnostic-settings-policyDef",
-                "parameters": {
-                    "logAnalytics": {
-                        "value": "[parameters('logAnalytics')]"
-                    }
-                }
-            },
-            {
-                "policyDefinitionId": "{policyLocationResourceId1}/providers/Microsoft.Authorization/policyDefinitions/mySQL-diagnostic-settings-policyDef",
-                "parameters": {
-                    "logAnalytics": {
-                        "value": "[parameters('logAnalytics')]"
-                    }
-                }
-            },
-            {
-                "policyDefinitionId": "{policyLocationResourceId1}/providers/Microsoft.Authorization/policyDefinitions/nic-diagnostic-settings-policyDef",
-                "parameters": {
-                    "logAnalytics": {
-                        "value": "[parameters('logAnalytics')]"
-                    }
-                }
-            },
-            {
-                "policyDefinitionId": "{policyLocationResourceId1}/providers/Microsoft.Authorization/policyDefinitions/nsg-diagnostic-settings-policyDef",
-                "parameters": {
-                    "logAnalytics": {
-                        "value": "[parameters('logAnalytics')]"
-                    }
-                }
-            },
-            {
-                "policyDefinitionId": "{policyLocationResourceId1}/providers/Microsoft.Authorization/policyDefinitions/pip-diagnostic-settings-policyDef",
-                "parameters": {
-                    "logAnalytics": {
-                        "value": "[parameters('logAnalytics')]"
-                    }
-                }
-            },
-            {
-                "policyDefinitionId": "{policyLocationResourceId1}/providers/Microsoft.Authorization/policyDefinitions/postgreSQL-diagnostic-settings-policyDef",
-                "parameters": {
-                    "logAnalytics": {
-                        "value": "[parameters('logAnalytics')]"
-                    }
-                }
-            },
-            {
-                "policyDefinitionId": "{policyLocationResourceId1}/providers/Microsoft.Authorization/policyDefinitions/powerBIEmbedded-diagnostic-settings-policyDef",
-                "parameters": {
-                    "logAnalytics": {
-                        "value": "[parameters('logAnalytics')]"
-                    }
-                }
-            },
-            {
-                "policyDefinitionId": "{policyLocationResourceId1}/providers/Microsoft.Authorization/policyDefinitions/recoveryVault-diagnostic-settings-policyDef",
-                "parameters": {
-                    "logAnalytics": {
-                        "value": "[parameters('logAnalytics')]"
-                    }
-                }
-            },
-            {
-                "policyDefinitionId": "{policyLocationResourceId1}/providers/Microsoft.Authorization/policyDefinitions/redisCache-diagnostic-settings-policyDef",
-                "parameters": {
-                    "logAnalytics": {
-                        "value": "[parameters('logAnalytics')]"
-                    }
-                }
-            },
-            {
-                "policyDefinitionId": "{policyLocationResourceId1}/providers/Microsoft.Authorization/policyDefinitions/relay-diagnostic-settings-policyDef",
-                "parameters": {
-                    "logAnalytics": {
-                        "value": "[parameters('logAnalytics')]"
-                    }
-                }
-            },
-            {
-                "policyDefinitionId": "{policyLocationResourceId1}/providers/Microsoft.Authorization/policyDefinitions/searchServices-diagnostic-settings-policyDef",
-                "parameters": {
-                    "logAnalytics": {
-                        "value": "[parameters('logAnalytics')]"
-                    }
-                }
-            },
-            {
-                "policyDefinitionId": "{policyLocationResourceId1}/providers/Microsoft.Authorization/policyDefinitions/serviceBus-diagnostic-settings-policyDef",
-                "parameters": {
-                    "logAnalytics": {
-                        "value": "[parameters('logAnalytics')]"
-                    }
-                }
-            },
-            {
-                "policyDefinitionId": "{policyLocationResourceId1}/providers/Microsoft.Authorization/policyDefinitions/signalR-diagnostic-settings-policyDef",
-                "parameters": {
-                    "logAnalytics": {
-                        "value": "[parameters('logAnalytics')]"
-                    }
-                }
-            },
-            {
-                "policyDefinitionId": "{policyLocationResourceId1}/providers/Microsoft.Authorization/policyDefinitions/sql-mi-diagnostic-settings-policyDef",
-                "parameters": {
-                    "logAnalytics": {
-                        "value": "[parameters('logAnalytics')]"
-                    }
-                }
-            },
-            {
-                "policyDefinitionId": "{policyLocationResourceId1}/providers/Microsoft.Authorization/policyDefinitions/sqlDBs-diagnostic-settings-policyDef",
-                "parameters": {
-                    "logAnalytics": {
-                        "value": "[parameters('logAnalytics')]"
-                    }
-                }
-            },
-            {
-                "policyDefinitionId": "{policyLocationResourceId1}/providers/Microsoft.Authorization/policyDefinitions/sqlElasticPools-diagnostic-settings-policyDef",
-                "parameters": {
-                    "logAnalytics": {
-                        "value": "[parameters('logAnalytics')]"
-                    }
-                }
-            },
-            {
-                "policyDefinitionId": "{policyLocationResourceId1}/providers/Microsoft.Authorization/policyDefinitions/streamAnalytics-diagnostic-settings-policyDef",
-                "parameters": {
-                    "logAnalytics": {
-                        "value": "[parameters('logAnalytics')]"
-                    }
-                }
-            },
-            {
-                "policyDefinitionId": "{policyLocationResourceId1}/providers/Microsoft.Authorization/policyDefinitions/timeSeriesInsights-diagnostic-settings-policyDef",
-                "parameters": {
-                    "logAnalytics": {
-                        "value": "[parameters('logAnalytics')]"
-                    }
-                }
-            },
-            {
-                "policyDefinitionId": "{policyLocationResourceId1}/providers/Microsoft.Authorization/policyDefinitions/trafficManager-diagnostic-settings-policyDef",
-                "parameters": {
-                    "logAnalytics": {
-                        "value": "[parameters('logAnalytics')]"
-                    }
-                }
-            },
-            {
-                "policyDefinitionId": "{policyLocationResourceId1}/providers/Microsoft.Authorization/policyDefinitions/vnet-diagnostic-settings-policyDef",
-                "parameters": {
-                    "logAnalytics": {
-                        "value": "[parameters('logAnalytics')]"
-                    }
-                }
-            },
-            {
-                "policyDefinitionId": "{policyLocationResourceId1}/providers/Microsoft.Authorization/policyDefinitions/vnetGW-diagnostic-settings-policyDef",
-                "parameters": {
-                    "logAnalytics": {
-                        "value": "[parameters('logAnalytics')]"
-                    }
-                }
-            },
-            {
-                "policyDefinitionId": "{policyLocationResourceId1}/providers/Microsoft.Authorization/policyDefinitions/webServerFarm-diagnostic-settings-policyDef",
-                "parameters": {
-                    "logAnalytics": {
-                        "value": "[parameters('logAnalytics')]"
-                    }
-                }
-            }
-        ]
-    }
-=======
 {
     "name": "resource-diagnostic-settings-la-policySet",
 	"properties": {
@@ -835,5 +419,4 @@
             }
         ]
     }
->>>>>>> fea43cbf
 }