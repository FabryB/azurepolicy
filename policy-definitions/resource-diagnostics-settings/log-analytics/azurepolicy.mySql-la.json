{
    "name": "mySQL-diagnostic-settings-policyDef",
    "properties": {
<<<<<<< HEAD
        "displayName": "Apply diagnostic settings for MySQL Databases - Log Analytics",
=======
        "displayName": "Apply diagnostic settings for MySQL Databases - Log Analytics - Log Analytics",
>>>>>>> 81d3adce
        "description": "This policy automatically deploys and enable diagnostic settings to Log Analytics",
        "metadata": {
          "category": "Monitoring"
        },
		"mode": "all",
    "parameters": {
        "logAnalytics": {
            "type": "string",
            "metadata": {
              "displayName": "Log Analyitcs workspace",
              "description": "Select the Log Analytics workspace from dropdown list",
              "strongType": "omsWorkspace"
            }
          }
    },
		"policyRule": {
          "if": {
            "field": "type",
            "equals": "Microsoft.DBforMySQL/servers"
          },
          "then": {
            "effect": "deployIfNotExists",
            "details": {
              "type": "Microsoft.Insights/diagnosticSettings",
              "name": "setByPolicyLogAnalytics",
              "roleDefinitionIds": [
                "/providers/Microsoft.Authorization/roleDefinitions/b24988ac-6180-42a0-ab88-20f7382dd24c"
              ],
              "deployment": {
                "properties": {
                  "mode": "incremental",
                  "template": {
                    "$schema": "http://schema.management.azure.com/schemas/2015-01-01/deploymentTemplate.json#",
                    "contentVersion": "1.0.0.0",
                    "parameters": {
                      "resourceName": {
                        "type": "string"
                      },
                      "logAnalytics": {
                        "type": "string"
                      },
                      "location": {
                        "type": "string"
                      }
                    },
                    "variables": {},
                    "resources": [
                      {
                        "type": "Microsoft.DBforMySQL/servers/providers/diagnosticSettings",
                        "apiVersion": "2017-05-01-preview",
                        "name": "[concat(parameters('resourceName'), '/', 'Microsoft.Insights/setByPolicy')]",
                        "location": "[parameters('location')]",
                        "dependsOn": [],
                        "properties": {
                          "workspaceId": "[parameters('logAnalytics')]",
                          "metrics": [
                            {
                              "category": "AllMetrics",
                              "enabled": true,
                              "retentionPolicy": {
                                "days": 0,
                                "enabled": false
                              },
                              "timeGrain": null
                            }
                          ],
                          "logs": [
                            {
                              "category": "MySqlSlowLogs",
                              "enabled": true
                            }
                          ]
                        }
                      }
                    ],
                    "outputs": {}
                  },
                  "parameters": {
                    "logAnalytics": {
                      "value": "[parameters('logAnalytics')]"
                    },
                    "location": {
                      "value": "[field('location')]"
                    },
                    "resourceName": {
                      "value": "[field('name')]"
                    }
                  }
                }
              }
            }
          }
      }
    }
}<|MERGE_RESOLUTION|>--- conflicted
+++ resolved
@@ -1,11 +1,7 @@
 {
     "name": "mySQL-diagnostic-settings-policyDef",
     "properties": {
-<<<<<<< HEAD
-        "displayName": "Apply diagnostic settings for MySQL Databases - Log Analytics",
-=======
         "displayName": "Apply diagnostic settings for MySQL Databases - Log Analytics - Log Analytics",
->>>>>>> 81d3adce
         "description": "This policy automatically deploys and enable diagnostic settings to Log Analytics",
         "metadata": {
           "category": "Monitoring"
